/* eslint-disable prettier/prettier */
import { Module } from '@nestjs/common';
import { ConfigModule, ConfigService } from '@nestjs/config';
import { TypeOrmModule } from '@nestjs/typeorm';
import { AppController } from './app.controller';
import { AppService } from './app.service';
import { AuthModule } from './auth/auth.module';
import { UserModule } from './user/user.module';
<<<<<<< HEAD
import { RiskPoolModule } from './risk-pool/risk-pool.module';
=======
import { PaymentModule } from './payment/payment.module';
>>>>>>> a5fa0ed1

@Module({
  imports: [
    ConfigModule.forRoot({
      isGlobal: true,
      envFilePath: '.env',
    }),
    TypeOrmModule.forRootAsync({
      imports: [ConfigModule],
      useFactory: (configService: ConfigService) => ({
        type: 'postgres',
        host: configService.get('DB_HOST', 'localhost'),
        port: configService.get('DB_PORT', 5432),
        username: configService.get('DB_USERNAME', 'postgres'),
        password: configService.get('DB_PASSWORD', 'postgres'),
        database: configService.get('DB_NAME', 'stark_insured'),
        entities: [__dirname + '/**/*.entity{.ts,.js}'],
        synchronize:
          configService.get('NODE_ENV', 'development') !== 'production',
        autoLoadEntities: true,
      }),
      inject: [ConfigService],
    }),
    AuthModule,
    UserModule,
<<<<<<< HEAD
    RiskPoolModule,
=======
    PaymentModule,
>>>>>>> a5fa0ed1
  ],
  controllers: [AppController],
  providers: [AppService],
})
export class AppModule {}<|MERGE_RESOLUTION|>--- conflicted
+++ resolved
@@ -6,11 +6,8 @@
 import { AppService } from './app.service';
 import { AuthModule } from './auth/auth.module';
 import { UserModule } from './user/user.module';
-<<<<<<< HEAD
 import { RiskPoolModule } from './risk-pool/risk-pool.module';
-=======
 import { PaymentModule } from './payment/payment.module';
->>>>>>> a5fa0ed1
 
 @Module({
   imports: [
@@ -36,11 +33,8 @@
     }),
     AuthModule,
     UserModule,
-<<<<<<< HEAD
     RiskPoolModule,
-=======
     PaymentModule,
->>>>>>> a5fa0ed1
   ],
   controllers: [AppController],
   providers: [AppService],
