--- conflicted
+++ resolved
@@ -1,4 +1,3 @@
-<<<<<<< HEAD
 import {
   Controller,
   Get,
@@ -39,11 +38,11 @@
   @ApiOperation({
     summary: 'Create a new claim',
     description:
-      'Creates a new insurance claim and sends email notification to the user confirming submission.',
+      'Creates a new insurance claim, sends email notification to the user confirming submission, and runs fraud detection automatically.',
   })
   @ApiResponse({
     status: 201,
-    description: 'Claim created successfully. Email notification sent to user.',
+    description: 'Claim created successfully. Email notification sent to user. Fraud detection will run automatically.',
     type: ClaimResponseDto,
   })
   @ApiResponse({
@@ -73,216 +72,6 @@
     description: 'Unauthorized',
   })
   async findMyClaims(@Request() req: any): Promise<ClaimResponseDto[]> {
-    return this.claimService.findAllByUser(req.user.id);
-  }
-
-  @Get('stats')
-  @UseGuards(RolesGuard)
-  @Roles('admin')
-  @ApiOperation({ summary: 'Get claim statistics (Admin only)' })
-  @ApiResponse({
-    status: 200,
-    description: 'Claim statistics retrieved successfully',
-  })
-  @ApiResponse({
-    status: 401,
-    description: 'Unauthorized',
-  })
-  @ApiResponse({
-    status: 403,
-    description: 'Forbidden - Admin access required',
-  })
-  async getStats(): Promise<any> {
-    return this.claimService.getClaimStats();
-  }
-
-  @Get()
-  @UseGuards(RolesGuard)
-  @Roles('admin')
-  @ApiOperation({ summary: 'Get all claims (Admin only)' })
-  @ApiResponse({
-    status: 200,
-    description: 'All claims retrieved successfully',
-    type: [ClaimResponseDto],
-  })
-  @ApiResponse({
-    status: 401,
-    description: 'Unauthorized',
-  })
-  @ApiResponse({
-    status: 403,
-    description: 'Forbidden - Admin access required',
-  })
-  async findAll(): Promise<ClaimResponseDto[]> {
-    return this.claimService.findAll();
-  }
-
-  @Get(':id')
-  @ApiOperation({ summary: 'Get a specific claim' })
-  @ApiParam({ name: 'id', description: 'Claim ID' })
-  @ApiResponse({
-    status: 200,
-    description: 'Claim retrieved successfully',
-    type: ClaimResponseDto,
-  })
-  @ApiResponse({
-    status: 401,
-    description: 'Unauthorized',
-  })
-  @ApiResponse({
-    status: 403,
-    description: 'Forbidden - You can only access your own claims',
-  })
-  @ApiResponse({
-    status: 404,
-    description: 'Claim not found',
-  })
-  async findOne(
-    @Param('id', ParseIntPipe) id: number,
-    @Request() req: any,
-  ): Promise<ClaimResponseDto> {
-    const isAdmin = req.user.roles?.includes('admin') || req.user.role === 'admin';
-    return this.claimService.findOne(id, req.user.id, isAdmin);
-  }
-
-  @Patch(':id')
-  @UseGuards(RolesGuard)
-  @Roles('admin')
-  @ApiOperation({
-    summary: 'Update a claim (Admin only)',
-    description:
-      'Updates claim status and sends email notification to user about status change. Supported status transitions: PENDING → APPROVED, PENDING → REJECTED.',
-  })
-  @ApiParam({ name: 'id', description: 'Claim ID' })
-  @ApiResponse({
-    status: 200,
-    description:
-      'Claim updated successfully. Email notification sent to user about status change.',
-    type: ClaimResponseDto,
-  })
-  @ApiResponse({
-    status: 400,
-    description: 'Bad request - validation error',
-  })
-  @ApiResponse({
-    status: 401,
-    description: 'Unauthorized',
-  })
-  @ApiResponse({
-    status: 403,
-    description: 'Forbidden - Admin access required',
-  })
-  @ApiResponse({
-    status: 404,
-    description: 'Claim not found',
-  })
-  async update(
-    @Param('id', ParseIntPipe) id: number,
-    @Body() updateClaimDto: UpdateClaimDto,
-    @Request() req: any,
-  ): Promise<ClaimResponseDto> {
-    const isAdmin = req.user.roles?.includes('admin') || req.user.role === 'admin';
-    return this.claimService.update(id, updateClaimDto, req.user.id, isAdmin);
-  }
-
-  @Delete(':id')
-  @HttpCode(HttpStatus.NO_CONTENT)
-  @ApiOperation({ summary: 'Delete a claim' })
-  @ApiParam({ name: 'id', description: 'Claim ID' })
-  @ApiResponse({
-    status: 204,
-    description: 'Claim deleted successfully',
-  })
-  @ApiResponse({
-    status: 401,
-    description: 'Unauthorized',
-  })
-  @ApiResponse({
-    status: 403,
-    description: 'Forbidden - You can only delete your own claims or be an admin',
-  })
-  @ApiResponse({
-    status: 404,
-    description: 'Claim not found',
-  })
-  async remove(
-    @Param('id', ParseIntPipe) id: number,
-    @Request() req: any,
-  ): Promise<void> {
-    const isAdmin = req.user.roles?.includes('admin') || req.user.role === 'admin';
-    return this.claimService.remove(id, req.user.id, isAdmin);
-  }
-=======
-import {
-  Controller,
-  Get,
-  Post,
-  Body,
-  Patch,
-  Param,
-  Delete,
-  UseGuards,
-  Request,
-  ParseIntPipe,
-  HttpStatus,
-  HttpCode,
-} from '@nestjs/common';
-import {
-  ApiTags,
-  ApiOperation,
-  ApiResponse,
-  ApiBearerAuth,
-  ApiParam,
-} from '@nestjs/swagger';
-import { ClaimService } from './claim.service';
-import { CreateClaimDto } from './dto/create-claim.dto';
-import { UpdateClaimDto } from './dto/update-claim.dto';
-import { JwtAuthGuard } from '../auth/guards/jwt-auth.guard'; // Adjust path based on your project
-import { RolesGuard } from '../auth/guards/roles.guard'; // Adjust path based on your project
-import { Roles } from '../auth/decorators/roles.decorator'; // Adjust path based on your project
-import { ClaimResponseDto } from './dto/claim_response_dto';
-
-@ApiTags('claims')
-@ApiBearerAuth()
-@Controller('claims')
-@UseGuards(JwtAuthGuard)
-export class ClaimController {
-  constructor(private readonly claimService: ClaimService) {}
-
-  @Post()
-  @ApiOperation({ summary: 'Create a new claim' })
-  @ApiResponse({
-    status: 201,
-    description: 'Claim created successfully. Fraud detection will run automatically.',
-    type: ClaimResponseDto,
-  })
-  @ApiResponse({
-    status: 400,
-    description: 'Bad request - validation error',
-  })
-  @ApiResponse({
-    status: 401,
-    description: 'Unauthorized',
-  })
-  async create(
-    @Body() createClaimDto: CreateClaimDto,
-    @Request() req: any,
-  ): Promise<ClaimResponseDto> {
-    return this.claimService.create(createClaimDto, req.user.id);
-  }
-
-  @Get('me')
-  @ApiOperation({ summary: 'Get current user claims' })
-  @ApiResponse({
-    status: 200,
-    description: 'User claims retrieved successfully',
-    type: [ClaimResponseDto],
-  })
-  @ApiResponse({
-    status: 401,
-    description: 'Unauthorized',
-  })
-  async findMyCllaims(@Request() req: any): Promise<ClaimResponseDto[]> {
     return this.claimService.findAllByUser(req.user.id);
   }
 
@@ -426,11 +215,16 @@
   @Patch(':id')
   @UseGuards(RolesGuard)
   @Roles('admin')
-  @ApiOperation({ summary: 'Update a claim (Admin only)' })
-  @ApiParam({ name: 'id', description: 'Claim ID' })
-  @ApiResponse({
-    status: 200,
-    description: 'Claim updated successfully',
+  @ApiOperation({
+    summary: 'Update a claim (Admin only)',
+    description:
+      'Updates claim status and sends email notification to user about status change. Supported status transitions: PENDING → APPROVED, PENDING → REJECTED.',
+  })
+  @ApiParam({ name: 'id', description: 'Claim ID' })
+  @ApiResponse({
+    status: 200,
+    description:
+      'Claim updated successfully. Email notification sent to user about status change.',
     type: ClaimResponseDto,
   })
   @ApiResponse({
@@ -485,5 +279,4 @@
     const isAdmin = req.user.roles?.includes('admin') || req.user.role === 'admin';
     return this.claimService.remove(id, req.user.id, isAdmin);
   }
->>>>>>> 6d71b4c2
 }