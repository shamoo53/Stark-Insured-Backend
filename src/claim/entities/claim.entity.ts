--- conflicted
+++ resolved
@@ -1,4 +1,3 @@
-<<<<<<< HEAD
 import {
   Entity,
   PrimaryGeneratedColumn,
@@ -8,60 +7,8 @@
   UpdateDateColumn,
   JoinColumn,
 } from 'typeorm';
-import { User } from '../../user/entities/user.entity'; 
+import { User } from '../../user/entities/user.entity';
 import { ClaimStatus } from '../enums/claim-status.enum';
-
-@Entity('claims')
-export class Claim {
-  @PrimaryGeneratedColumn()
-  id: number;
-
-  @Column({ type: 'varchar', length: 255 })
-  type: string;
-
-  @Column({ type: 'text' })
-  description: string;
-
-  @Column({
-    type: 'enum',
-    enum: ClaimStatus,
-    default: ClaimStatus.PENDING,
-  })
-  status: ClaimStatus;
-
-  @Column({ type: 'jsonb', nullable: true })
-  oracleData?: any;
-
-  @CreateDateColumn()
-  createdAt: Date;
-
-  @UpdateDateColumn()
-  updatedAt: Date;
-
-  @Column('uuid')
-  userId: string;
-
-  @ManyToOne(() => User, (user) => user.claims, { onDelete: 'CASCADE' })
-  @JoinColumn({ name: 'userId' })
-  user: User;
-=======
-import {
-  Entity,
-  PrimaryGeneratedColumn,
-  Column,
-  ManyToOne,
-  CreateDateColumn,
-  UpdateDateColumn,
-  JoinColumn,
-} from 'typeorm';
-import { User } from '../../user/entities/user.entity'; // Adjust path based on your project structure
-
-export enum ClaimStatus {
-  PENDING = 'PENDING',
-  APPROVED = 'APPROVED',
-  REJECTED = 'REJECTED',
-  FLAGGED = 'FLAGGED', 
-}
 
 @Entity('claims')
 export class Claim {
@@ -108,11 +55,10 @@
   @UpdateDateColumn()
   updatedAt: Date;
 
-  @Column()
-  userId: number;
+  @Column('uuid')
+  userId: string;
 
   @ManyToOne(() => User, (user) => user.claims, { onDelete: 'CASCADE' })
   @JoinColumn({ name: 'userId' })
   user: User;
->>>>>>> 6d71b4c2
 }